--- conflicted
+++ resolved
@@ -8,7 +8,6 @@
 
 import pandas
 
-<<<<<<< HEAD
 from spotfire import fast_sbdf, sbdf
 
 
@@ -33,10 +32,6 @@
     equality_by_column = slow_df.eq(fast_df).all()
     assert equality_by_column.all()
     return slow_df
-=======
-from spotfire import sbdf
->>>>>>> 0f62b074
-
 
 class SbdfTest(unittest.TestCase):
     """Unit tests for public functions in 'spotfire.sbdf' module."""
